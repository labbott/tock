--- conflicted
+++ resolved
@@ -93,33 +93,6 @@
 }
 
 impl<'a, T: Timer> Driver for TimerDriver<'a, T> {
-<<<<<<< HEAD
-    fn subscribe(&self, subscribe_type: usize, callback: Callback) -> isize {
-        let interval = 15000;
-        match subscribe_type {
-            0 /* Oneshot */ => {
-                self.app_timers[callback.app_id().idx()].set(Some(TimerData {
-                    t0: self.timer.now(),
-                    interval: interval,
-                    repeating: false,
-                    callback: callback
-                }));
-                self.timer.oneshot(interval);
-                0
-            },
-            1 /* Repeating */ => {
-                self.app_timers[callback.app_id().idx()].set(Some(TimerData {
-                    t0: self.timer.now(),
-                    interval: interval,
-                    repeating: true,
-                    callback: callback
-                }));
-                self.timer.repeat(interval);
-                0
-            },
-            _ => -1
-        }
-=======
     fn subscribe(&self, _: usize, callback: Callback) -> isize {
         self.app_timers[callback.app_id().idx()].set(Some(TimerData {
             t0: 0,
@@ -161,7 +134,6 @@
                 _ => -1
             }
         }).unwrap_or(-2)
->>>>>>> 2dc6a701
     }
 }
 
