--- conflicted
+++ resolved
@@ -129,18 +129,13 @@
     }
 }
 
-<<<<<<< HEAD
 impl<'a, RNG: rng::RNG<'a>> Driver for SimpleRng<'a, RNG> {
-    fn allow(&self, appid: AppId, allow_num: usize, slice: AppSlice<Shared, u8>) -> ReturnCode {
-=======
-impl<'a, RNG: rng::RNG> Driver for SimpleRng<'a, RNG> {
     fn allow(
         &self,
         appid: AppId,
         allow_num: usize,
         slice: Option<AppSlice<Shared, u8>>,
     ) -> ReturnCode {
->>>>>>> 435f4d3b
         // pass buffer in from application
         match allow_num {
             0 => self.apps
